--- conflicted
+++ resolved
@@ -27,16 +27,6 @@
 
 from .verification_apis import verify_dl, verify_rto, verify_fir, aggregate_verification
 
-<<<<<<< HEAD
-from .verification_apis import (
-    verify_police_report,
-    verify_vehicle_registration,
-    verify_driving_license
-)
-from decouple import config
-
-=======
->>>>>>> f66e7d5b
 # Import ML libraries
 try:
     import joblib
@@ -749,15 +739,6 @@
         }
 
 
-<<<<<<< HEAD
-def process_multiple_images(image_paths, image_model, device):
-    """Process multiple images and aggregate results"""
-    all_image_details = []
-    all_damage_info = []
-    
-    for idx, image_path in enumerate(image_paths):
-        print(f"📸 Processing image {idx + 1}/{len(image_paths)}: {os.path.basename(image_path)}")
-=======
 def calculate_detailed_fusion(tabular_details, image_details,
                               dl_number=None, expiry_date=None,
                               reg_no=None, make=None, year=None,
@@ -767,7 +748,6 @@
         # === BASE MODEL PROBABILITIES ===
         tabular_fraud_prob = tabular_details.get('ensemble_probabilities', {}).get('fraud', 0.4)
         tabular_confidence = tabular_details.get('tabular_confidence', 0.6)
->>>>>>> f66e7d5b
         
         # Get predictions for this image
         image_details = get_detailed_image_predictions(image_path, image_model, device)
@@ -775,177 +755,6 @@
         image_details['image_filename'] = os.path.basename(image_path)
         all_image_details.append(image_details)
         
-<<<<<<< HEAD
-        # Get damage detection visualization
-        if image_model is not None:
-            damage_info = process_damage_detection_image(image_path, image_model, device)
-            if damage_info:
-                damage_info['image_index'] = idx + 1
-                damage_info['image_filename'] = os.path.basename(image_path)
-                all_damage_info.append(damage_info)
-    
-    # Aggregate results across all images
-    aggregated_results = aggregate_multi_image_results(all_image_details)
-    
-    return {
-        'individual_image_results': all_image_details,
-        'individual_damage_detections': all_damage_info,
-        'aggregated_results': aggregated_results,
-        'total_images_processed': len(image_paths)
-    }
-
-
-def aggregate_multi_image_results(all_image_details):
-    """Aggregate predictions from multiple images into a single confidence score"""
-    if not all_image_details:
-        return {
-            'aggregation_method': 'none',
-            'final_image_fraud_probability': 0.3,
-            'final_image_confidence': 0.5
-        }
-    
-    # Extract key metrics from each image
-    fraud_probs = [img['image_fraud_probability'] for img in all_image_details]
-    confidences = [img['image_confidence'] for img in all_image_details]
-    damage_percentages = [img['damage_analysis']['damage_percentage'] for img in all_image_details]
-    severity_scores = [img['damage_analysis']['severity_score'] for img in all_image_details]
-    
-    # Method 1: Weighted average (higher confidence = higher weight)
-    total_confidence = sum(confidences)
-    if total_confidence > 0:
-        weighted_fraud_prob = sum(fp * conf for fp, conf in zip(fraud_probs, confidences)) / total_confidence
-    else:
-        weighted_fraud_prob = np.mean(fraud_probs)
-    
-    # Method 2: Maximum fraud probability (most suspicious image)
-    max_fraud_prob = max(fraud_probs)
-    max_fraud_idx = fraud_probs.index(max_fraud_prob)
-    
-    # Method 3: Average of top 2 most suspicious images
-    sorted_probs = sorted(fraud_probs, reverse=True)
-    top_k = min(2, len(sorted_probs))
-    top_k_avg = np.mean(sorted_probs[:top_k])
-    
-    # Method 4: Damage-weighted average
-    total_damage = sum(damage_percentages)
-    if total_damage > 0:
-        damage_weighted_prob = sum(
-            fp * dp for fp, dp in zip(fraud_probs, damage_percentages)
-        ) / total_damage
-    else:
-        damage_weighted_prob = np.mean(fraud_probs)
-    
-    # Final aggregation: Combine methods with tuned weights
-    # Prioritize the most suspicious images while considering overall pattern
-    final_fraud_probability = (
-        0.35 * max_fraud_prob +           # Highest single image
-        0.25 * weighted_fraud_prob +       # Confidence-weighted average
-        0.25 * top_k_avg +                 # Average of top suspicious images
-        0.15 * damage_weighted_prob        # Damage-based weighting
-    )
-    
-    # Calculate final confidence based on consistency across images
-    fraud_prob_std = np.std(fraud_probs)
-    confidence_consistency = 1.0 - min(fraud_prob_std / 0.5, 1.0)  # Lower std = higher consistency
-    final_confidence = (np.mean(confidences) + confidence_consistency) / 2
-    
-    # Determine overall severity
-    avg_damage_percentage = np.mean(damage_percentages)
-    max_damage_percentage = max(damage_percentages)
-    
-    if max_damage_percentage > 15 or avg_damage_percentage > 10:
-        overall_severity = "HIGH"
-    elif max_damage_percentage > 5 or avg_damage_percentage > 3:
-        overall_severity = "MEDIUM"
-    else:
-        overall_severity = "LOW"
-    
-    return {
-        'aggregation_method': 'multi_method_ensemble',
-        'total_images': len(all_image_details),
-        
-        'fraud_probability_distribution': {
-            'min': float(min(fraud_probs)),
-            'max': float(max(fraud_probs)),
-            'mean': float(np.mean(fraud_probs)),
-            'median': float(np.median(fraud_probs)),
-            'std': float(fraud_prob_std)
-        },
-        
-        'aggregation_components': {
-            'max_fraud_probability': float(max_fraud_prob),
-            'max_fraud_image_index': max_fraud_idx + 1,
-            'weighted_average': float(weighted_fraud_prob),
-            'top_k_average': float(top_k_avg),
-            'damage_weighted': float(damage_weighted_prob)
-        },
-        
-        'damage_summary': {
-            'avg_damage_percentage': float(avg_damage_percentage),
-            'max_damage_percentage': float(max_damage_percentage),
-            'min_damage_percentage': float(min(damage_percentages)),
-            'total_detections_all_images': sum(img['detection_results']['high_confidence_detections'] for img in all_image_details)
-        },
-        
-        'severity_analysis': {
-            'overall_severity': overall_severity,
-            'avg_severity_score': float(np.mean(severity_scores)),
-            'max_severity_score': float(max(severity_scores)),
-            'severity_levels': [img['damage_analysis']['severity_level'] for img in all_image_details]
-        },
-        
-        'confidence_metrics': {
-            'avg_confidence': float(np.mean(confidences)),
-            'confidence_consistency': float(confidence_consistency),
-            'final_confidence': float(final_confidence)
-        },
-        
-        # Final outputs for fusion
-        'final_image_fraud_probability': float(final_fraud_probability),
-        'final_image_confidence': float(final_confidence),
-        
-        'recommendation': {
-            'consistency': 'HIGH' if fraud_prob_std < 0.1 else 'MEDIUM' if fraud_prob_std < 0.2 else 'LOW',
-            'most_suspicious_image': max_fraud_idx + 1,
-            'images_requiring_attention': [i + 1 for i, fp in enumerate(fraud_probs) if fp > 0.6]
-        }
-    }
-
-
-import numpy as np
-
-def calculate_detailed_fusion(
-    tabular_details,
-    image_details,
-    claim_amount=0,  # 🆕 NEW: Pass claim amount
-    dl_number=None,
-    expiry_date=None,
-    reg_no=None,
-    make=None,
-    year=None,
-    fir_no=None
-):
-    """
-    Fusion model combining tabular + image + amount-damage analysis
-    ⚠️ Verification is checked but NOT weighted into fraud score
-    """
-
-    try:
-        # === BASE MODEL PROBABILITIES ===
-        tabular_fraud_prob = tabular_details.get("probabilities", {}).get("fraud", 0.4)
-        tabular_confidence = tabular_details.get("primary_prediction", {}).get("confidence", 0.6)
-        
-        image_fraud_prob = image_details.get("final_image_fraud_probability", 
-                                            image_details.get("image_fraud_probability", 0.3))
-        image_confidence = image_details.get("final_image_confidence", 
-                                             image_details.get("image_confidence", 0.7))
-
-        # === MODEL WEIGHTS (IMAGE DOMINANT) ===
-        total_confidence = tabular_confidence + image_confidence
-        tabular_weight = tabular_confidence / total_confidence if total_confidence > 0 else 0.4
-        image_weight = image_confidence / total_confidence if total_confidence > 0 else 0.6
-
-=======
         # === CALCULATE WEIGHTS ===
         total_confidence = tabular_confidence + image_confidence
         if total_confidence > 0:
@@ -955,7 +764,6 @@
             tabular_weight = 0.5
             image_weight = 0.5
         
->>>>>>> f66e7d5b
         # === FUSION METHODS ===
         weighted_fusion = (tabular_weight * tabular_fraud_prob) + (image_weight * image_fraud_prob)
         geometric_fusion = np.sqrt(max(tabular_fraud_prob * image_fraud_prob, 0))
@@ -1003,21 +811,6 @@
                 'severity': 'MEDIUM'
             }
         
-<<<<<<< HEAD
-        # Conversely: Low claim with high damage = LIKELY LEGITIMATE (reduce score slightly)
-        if claim_amount < 30000 and damage_percentage > 20:
-            amount_damage_boost = -0.10  # Reduce fraud score
-            mismatch_details = {
-                'type': 'REASONABLE_CLAIM',
-                'reason': f'Low claim (₹{claim_amount:,.0f}) matches high damage ({damage_percentage:.1f}%)',
-                'boost': -0.10,
-                'severity': 'INFO'
-            }
-
-        # =====================================================================
-        # 🔐 VERIFICATION PHASE (FOR INFORMATION ONLY - NOT SCORED)
-        # =====================================================================
-=======
         # === BASE FINAL FUSION ===
         alpha = 0.6
         beta = 0.4
@@ -1026,22 +819,10 @@
         # ===================================================================
         # 🔐 VERIFICATION INTEGRATION (DL / RTO / FIR)
         # ===================================================================
->>>>>>> f66e7d5b
         dl_info = verify_dl(dl_number, expiry_date)
         rto_info = verify_rto(reg_no, make, year)
         fir_info = verify_fir(fir_no)
 
-<<<<<<< HEAD
-        # Aggregate verification reliability (0 → unreliable, 1 → verified)
-        verification_reliability = aggregate_verification(dl_info, rto_info, fir_info)
-
-        # 🚨 IMPORTANT: Verification does NOT affect fraud score anymore
-        # It's purely informational for the investigator
-        
-        # Final fusion considering ONLY tabular + image + amount-damage mismatch
-        final_fusion_score = base_fusion_score + amount_damage_boost
-        final_fusion_score = max(0.0, min(final_fusion_score, 0.99))  # Clamp to [0, 0.99]
-=======
         verification_reliability = aggregate_verification(dl_info, rto_info, fir_info)
         # lower reliability → higher fraud likelihood
         verification_impact = (1 - verification_reliability)
@@ -1049,22 +830,10 @@
         # Weighted merge with verification reliability
         gamma = 0.25  # how much verification affects fusion
         final_fusion_score = ((1 - gamma) * base_fusion_score) + (gamma * verification_impact)
->>>>>>> f66e7d5b
 
         # === DECISION ===
         fraud_threshold = 0.5
         final_prediction = 1 if final_fusion_score > fraud_threshold else 0
-<<<<<<< HEAD
-
-        # === FINAL STRUCTURE ===
-        return {
-            "input_probabilities": {
-                "tabular_fraud_probability": float(tabular_fraud_prob),
-                "tabular_confidence": float(tabular_confidence),
-                "image_fraud_probability": float(image_fraud_prob),
-                "image_confidence": float(image_confidence),
-                "verification_reliability": float(verification_reliability)  # Info only
-=======
         
         # === RETURN STRUCTURE ===
         return {
@@ -1074,7 +843,6 @@
                 'image_fraud_probability': float(image_fraud_prob),
                 'image_confidence': float(image_confidence),
                 'verification_reliability': float(verification_reliability)
->>>>>>> f66e7d5b
             },
             "weight_calculation": {
                 "total_confidence": float(total_confidence),
@@ -1092,26 +860,6 @@
                     "formula": f"√({tabular_fraud_prob:.3f} × {image_fraud_prob:.3f})"
                 }
             },
-<<<<<<< HEAD
-            
-            # 🆕 Amount-Damage Analysis
-            "amount_damage_analysis": {
-                "claim_amount": float(claim_amount),
-                "damage_percentage": float(damage_percentage),
-                "severity_level": severity_level,
-                "mismatch_detected": mismatch_detected,
-                "mismatch_details": mismatch_details,
-                "boost_applied": float(amount_damage_boost)
-            },
-            
-            # Verification is info-only now
-            "verification_details": {
-                "dl": dl_info,
-                "rto": rto_info,
-                "fir": fir_info,
-                "combined_reliability": float(verification_reliability),
-                "note": "⚠️ Verification is for information only - NOT scored into fraud detection"
-=======
             'verification_details': {
                 'dl': dl_info,
                 'rto': rto_info,
@@ -1127,7 +875,6 @@
                 'final_score': float(final_fusion_score),
                 'threshold': float(fraud_threshold),
                 'prediction': int(final_prediction)
->>>>>>> f66e7d5b
             },
             
             "final_fusion": {
@@ -1168,26 +915,6 @@
                 "weighted_average": {"score": 0.35},
                 "geometric_mean": {"score": 0.32}
             },
-<<<<<<< HEAD
-            "amount_damage_analysis": {
-                "claim_amount": 0,
-                "damage_percentage": 0,
-                "mismatch_detected": False,
-                "boost_applied": 0.0
-            },
-            "verification_details": {
-                "dl": {"valid": False},
-                "rto": {"valid": False},
-                "fir": {"exists": False},
-                "note": "Verification info only"
-            },
-            "final_fusion": {
-                "base_fusion": 0.35,
-                "amount_damage_boost": 0.0,
-                "final_score": 0.35,
-                "threshold": 0.5,
-                "prediction": 0
-=======
             'verification_details': {
                 'dl': {'valid': False, 'dl_score': 0.4},
                 'rto': {'valid': False, 'rto_score': 0.4},
@@ -1201,7 +928,6 @@
                 'final_score': 0.348,
                 'threshold': 0.5,
                 'prediction': 0
->>>>>>> f66e7d5b
             },
             "final_prediction": 0,
             "final_confidence": 0.35
