"use client";

import { useState, useEffect } from "react";
import { useRouter, useSearchParams } from "next/navigation";
import { Button } from "@/components/ui/button";

const ToastNotification = ({ message, type, claimNumber, onClose }) => {
  useEffect(() => {
    const timer = setTimeout(() => {
      onClose();
    }, 5000);
    return () => clearTimeout(timer);
  }, [onClose]);

  const icons = {
    success: (
      <svg className="w-6 h-6 text-green-500" fill="none" stroke="currentColor" viewBox="0 0 24 24">
        <path strokeLinecap="round" strokeLinejoin="round" strokeWidth={2} d="M9 12l2 2 4-4m6 2a9 9 0 11-18 0 9 9 0 0118 0z" />
      </svg>
    ),
    error: (
      <svg className="w-6 h-6 text-red-500" fill="none" stroke="currentColor" viewBox="0 0 24 24">
        <path strokeLinecap="round" strokeLinejoin="round" strokeWidth={2} d="M10 14l2-2m0 0l2-2m-2 2l-2-2m2 2l2 2m7-2a9 9 0 11-18 0 9 9 0 0118 0z" />
      </svg>
    )
  };

  const colors = {
    success: 'bg-white border-l-4 border-green-500 shadow-lg',
    error: 'bg-white border-l-4 border-red-500 shadow-lg'
  };

  return (
    <div className={`fixed top-4 right-4 z-50 max-w-sm w-full animate-slide-in ${colors[type]} rounded-lg p-4`}>
      <div className="flex items-start">
        <div className="flex-shrink-0">{icons[type]}</div>
        <div className="ml-3 flex-1">
          <p className="text-sm font-semibold text-gray-900">
            {type === 'success' ? '✅ Claim Saved' : '❌ Save Failed'}
          </p>
          <p className="mt-1 text-sm text-gray-600">{message}</p>
          {claimNumber && (
            <p className="mt-2 text-xs font-mono text-gray-500 bg-gray-50 px-2 py-1 rounded">
              {claimNumber}
            </p>
          )}
        </div>
        <button onClick={onClose} className="ml-4 flex-shrink-0 text-gray-400 hover:text-gray-600">
          <svg className="w-5 h-5" fill="currentColor" viewBox="0 0 20 20">
            <path fillRule="evenodd" d="M4.293 4.293a1 1 0 011.414 0L10 8.586l4.293-4.293a1 1 0 111.414 1.414L11.414 10l4.293 4.293a1 1 0 01-1.414 1.414L10 11.414l-4.293 4.293a1 1 0 01-1.414-1.414L8.586 10 4.293 5.707a1 1 0 010-1.414z" clipRule="evenodd" />
          </svg>
        </button>
      </div>
      <style jsx>{`
        @keyframes slide-in {
          from { transform: translateX(100%); opacity: 0; }
          to { transform: translateX(0); opacity: 1; }
        }
        .animate-slide-in { animation: slide-in 0.3s ease-out; }
      `}</style>
    </div>
  );
};


export default function ClaimPage() {
  const router = useRouter();
  const searchParams = useSearchParams();
  const username = searchParams.get("username") || "";

  const [formData, setFormData] = useState({
    username: username,
    claim_description: "",
    accident_date: "",
    claim_amount: "",
    dl_number: "",
    vehicle_reg_no: "",
    fir_number: "",
<<<<<<< HEAD
=======

>>>>>>> f66e7d5b
  });
  const [imageFiles, setImageFiles] = useState<File[]>([]);
  const [imagePreviews, setImagePreviews] = useState<string[]>([]);
  
  const [error, setError] = useState("");
  const [loading, setLoading] = useState(false);
  const [result, setResult] = useState<any>(null);
  const [activeTab, setActiveTab] = useState<string>("results");
  const [selectedImageIndex, setSelectedImageIndex] = useState<number>(0);
  const [toast, setToast] = useState(null);



  
  // ... (previous form handling code remains the same) ...
  const handleChange = (e: React.ChangeEvent<HTMLInputElement | HTMLTextAreaElement>) => {
    setFormData((prev) => ({
      ...prev,
      [e.target.name]: e.target.value,
    }));
  };

const handleImageChange = (e: React.ChangeEvent<HTMLInputElement>) => {
  if (e.target.files && e.target.files.length > 0) {
    const files = Array.from(e.target.files);
    
    // Validate total number of images
    if (files.length > 10) {
      setError("Maximum 10 images allowed");
      return;
    }

    // Validate each file
    for (const file of files) {
      if (file.size > 10 * 1024 * 1024) {
        setError(`Image ${file.name} exceeds 10MB size limit`);
        return;
      }

      if (!file.type.startsWith('image/')) {
        setError(`${file.name} is not a valid image file`);
        return;
      }
    }

    setImageFiles(files);
    setError("");
    
    // Generate previews for all images
    const previewPromises = files.map(file => {
      return new Promise<string>((resolve) => {
        const reader = new FileReader();
        reader.onload = (e) => {
          resolve(e.target?.result as string);
        };
        reader.readAsDataURL(file);
      });
    });

    Promise.all(previewPromises).then(previews => {
      setImagePreviews(previews);
    });
  }
};

const removeImage = (indexToRemove: number) => {
  setImageFiles(prev => prev.filter((_, index) => index !== indexToRemove));
  setImagePreviews(prev => prev.filter((_, index) => index !== indexToRemove));
  
  // Adjust selected index if needed
  if (selectedImageIndex >= indexToRemove && selectedImageIndex > 0) {
    setSelectedImageIndex(selectedImageIndex - 1);
  }
};

  const validateForm = () => {
    if (!formData.username.trim()) {
      setError("Username is required");
      return false;
    }
    
    if (!formData.claim_description.trim()) {
      setError("Claim description is required");
      return false;
    }
    
    if (!formData.accident_date) {
      setError("Accident date is required");
      return false;
    }
    
    const accidentDate = new Date(formData.accident_date);
    const today = new Date();
    today.setHours(23, 59, 59, 999);
    
    if (accidentDate > today) {
      setError("Accident date cannot be in the future");
      return false;
    }
    
    const twoYearsAgo = new Date();
    twoYearsAgo.setFullYear(today.getFullYear() - 2);
    
    if (accidentDate < twoYearsAgo) {
      setError("Accident date cannot be more than 2 years ago");
      return false;
    }
    
    if (!formData.claim_amount || parseFloat(formData.claim_amount) <= 0) {
      setError("Valid claim amount is required");
      return false;
    }
    
    const claimAmount = parseFloat(formData.claim_amount);
    if (claimAmount < 1000) {
      setError("Claim amount must be at least ₹1,000");
      return false;
    }
    
    if (claimAmount > 10000000) {
      setError("Claim amount cannot exceed ₹1,00,00,000");
      return false;
    }
    
// Replace the imageFile validation with:
  if (imageFiles.length === 0) {
    setError("Please upload at least one image of the damaged vehicle");
    return false;
    }
    
    return true;
  };

  const handleSubmit = async (e: React.FormEvent) => {
    e.preventDefault();
    setError("");
    setResult(null);
    
    if (!validateForm()) {
      return;
    }

    setLoading(true);

    try {
      const token = localStorage.getItem("access_token");
      if (!token) {
        setError("You must be logged in to submit a claim");
        setLoading(false);
        return;
      }

      const data = new FormData();
      data.append("username", formData.username.trim());
      data.append("claim_description", formData.claim_description.trim());
      data.append("accident_date", formData.accident_date);
      data.append("claim_amount", formData.claim_amount);
<<<<<<< HEAD
      imageFiles.forEach((file) => {data.append("car_images", file);});
      data.append("dl_number", formData.dl_number.trim());
      data.append("vehicle_reg_no", formData.vehicle_reg_no.trim());
      data.append("fir_number", formData.fir_number.trim());
=======
      data.append("car_image", imageFile!);
      data.append("dl_number", formData.dl_number.trim());
      data.append("vehicle_reg_no", formData.vehicle_reg_no.trim());
      data.append("fir_number", formData.fir_number.trim());

>>>>>>> f66e7d5b

      const res = await fetch("http://127.0.0.1:8000/api/detection/predict-claim/", {
        method: "POST",
        headers: {
          Authorization: `Bearer ${token}`,
        },
        body: data,
      });

      const resData = await res.json();
      console.log("Response from server:", resData);

      if (!res.ok) {
        setError(`Failed to process claim: ${resData.error || resData.detail || JSON.stringify(resData)}`);
        setLoading(false);
        return;
      }

      setResult(resData);
      setLoading(false);

            if (resData.claim_saved) {
        setToast({
          type: 'success',
          message: `Saved to database. Status: ${resData.claim_status}`,
          claimNumber: resData.claim_number
        });
      } else if (resData.save_error) {
        setToast({
          type: 'error',
          message: 'Analysis complete but database save failed',
          claimNumber: null
        });
      }

    } catch (err) {
      console.error("Error:", err);
      setError(`Network error: ${err instanceof Error ? err.message : 'Something went wrong'}`);
      setLoading(false);
    }
  };

  const formatCurrency = (amount: string | number) => {
    return new Intl.NumberFormat('en-IN', {
      style: 'currency',
      currency: 'INR',
      minimumFractionDigits: 0,
      maximumFractionDigits: 0,
    }).format(Number(amount));
  };

  const getRiskColor = (riskLevel: string) => {
    switch (riskLevel) {
      case 'HIGH': return 'text-red-600 bg-red-50 border-red-200';
      case 'MEDIUM': return 'text-orange-600 bg-orange-50 border-orange-200';
      case 'LOW': return 'text-green-600 bg-green-50 border-green-200';
      default: return 'text-gray-600 bg-gray-50 border-gray-200';
    }
  };

  const CalculationCard = ({ title, children, className = "" }: { title: string, children: React.ReactNode, className?: string }) => (
    <div className={`bg-white border rounded-lg shadow-sm ${className}`}>
      <div className="px-4 py-3 border-b border-gray-200 bg-gray-50">
        <h4 className="font-semibold text-gray-900">{title}</h4>
      </div>
      <div className="p-4">
        {children}
      </div>
    </div>
  );

  const TabButton = ({ tabKey, label, isActive, onClick }: { tabKey: string, label: string, isActive: boolean, onClick: (tab: string) => void }) => (
    <button
      onClick={() => onClick(tabKey)}
      className={`px-4 py-2 text-sm font-medium rounded-lg transition-colors ${
        isActive
          ? 'bg-blue-100 text-blue-700 border border-blue-200'
          : 'text-gray-600 hover:text-gray-900 hover:bg-gray-100'
      }`}
    >
      {label}
    </button>
  );

  return (
    <div className="max-w-7xl mx-auto p-8 mt-10">
  <div className="bg-white rounded-lg shadow-lg overflow-hidden">
    <div className="bg-gradient-to-r from-blue-600 to-purple-600 text-white p-6">
      <h1 className="text-3xl font-bold">Insurance Claim Submission</h1>
      <p className="text-blue-100 mt-2">Submit your claim with AI-powered fraud detection analysis</p>
    </div>

    <div className="p-6">
      {error && (
        <div className="bg-red-50 border border-red-200 rounded-lg p-4 mb-6">
          <div className="flex">
            <div className="flex-shrink-0">
              <svg className="h-5 w-5 text-red-400" viewBox="0 0 20 20" fill="currentColor">
                <path fillRule="evenodd" d="M10 18a8 8 0 100-16 8 8 0 000 16zM8.707 7.293a1 1 0 00-1.414 1.414L8.586 10l-1.293 1.293a1 1 0 101.414 1.414L10 11.414l1.293 1.293a1 1 0 001.414-1.414L11.414 10l1.293-1.293a1 1 0 00-1.414-1.414L10 8.586 8.707 7.293z" clipRule="evenodd" />
              </svg>
            </div>
            <div className="ml-3">
              <p className="text-sm text-red-800">{error}</p>
            </div>
          </div>
        </div>
      )}

      {result && (
        <div className="mb-6">
          {/* Results Summary */}
          <div className="bg-white border rounded-lg shadow-sm mb-6">
            <div className="px-6 py-4 border-b border-gray-200">
              <h3 className="text-lg font-semibold text-gray-900">Fraud Detection Results</h3>
              {result.multi_image_analysis && (
                <p className="text-sm text-gray-600 mt-1">
                  Analysis based on {result.total_images_submitted || result.multi_image_analysis.aggregated_metrics?.total_images || 1} image(s)
                </p>
              )}
            </div>
            
            <div className="p-6">
              <div className="grid md:grid-cols-3 gap-6 mb-6">
                {/* Final Result */}
                <div className={`p-4 rounded-lg border ${result.fraud_detected ? 'bg-red-50 border-red-200' : 'bg-green-50 border-green-200'}`}>
                  <div className="flex items-center">
                    <div className={`flex-shrink-0 w-8 h-8 rounded-full flex items-center justify-center ${result.fraud_detected ? 'bg-red-100' : 'bg-green-100'}`}>
                      {result.fraud_detected ? (
                        <svg className="w-5 h-5 text-red-600" fill="none" stroke="currentColor" viewBox="0 0 24 24">
                          <path strokeLinecap="round" strokeLinejoin="round" strokeWidth={2} d="M12 9v2m0 4h.01m-6.938 4h13.856c1.54 0 2.502-1.667 1.732-2.5L13.732 4c-.77-.833-1.964-.833-2.732 0L4.082 15.5c-.77.833.192 2.5 1.732 2.5z" />
                        </svg>
                      ) : (
                        <svg className="w-5 h-5 text-green-600" fill="none" stroke="currentColor" viewBox="0 0 24 24">
                          <path strokeLinecap="round" strokeLinejoin="round" strokeWidth={2} d="M5 13l4 4L19 7" />
                        </svg>
                      )}
                    </div>
                    <div className="ml-3">
                      <p className={`font-semibold ${result.fraud_detected ? 'text-red-800' : 'text-green-800'}`}>
                        {result.fraud_detected ? 'Fraud Detected' : 'No Fraud Detected'}
                      </p>
                      <p className={`text-sm ${result.fraud_detected ? 'text-red-600' : 'text-green-600'}`}>
                        Confidence: {(result.confidence * 100).toFixed(1)}%
                      </p>
                    </div>
                  </div>
                </div>

                {/* Risk Level */}
                <div className={`p-4 rounded-lg border ${getRiskColor(result.risk_level)}`}>
                  <div className="text-center">
                    <p className="font-semibold">Risk Level</p>
                    <p className="text-2xl font-bold mt-1">{result.risk_level}</p>
                  </div>
                </div>

                {/* Damage/Multi-Image Summary */}
                {result.multi_image_analysis?.aggregated_metrics ? (
                  <div className={`p-4 rounded-lg border ${getRiskColor(result.multi_image_analysis.aggregated_metrics.severity_analysis.overall_severity)}`}>
                    <div className="text-center">
                      <p className="font-semibold">Overall Damage</p>
                      <p className="text-2xl font-bold mt-1">{result.multi_image_analysis.aggregated_metrics.severity_analysis.overall_severity}</p>
                      <p className="text-sm mt-1">
                        Avg: {result.multi_image_analysis.aggregated_metrics.damage_summary.avg_damage_percentage.toFixed(1)}%
                      </p>
                    </div>
                  </div>
                ) : result.damage_detection ? (
                  <div className={`p-4 rounded-lg border ${getRiskColor(result.damage_detection.severity)}`}>
                    <div className="text-center">
                      <p className="font-semibold">Damage Severity</p>
                      <p className="text-2xl font-bold mt-1">{result.damage_detection.severity}</p>
                      <p className="text-sm mt-1">{result.damage_detection.total_damage_areas} areas detected</p>
                    </div>
                  </div>
                ) : null}
              </div>
            </div>
          </div>

          {/* Detailed Analysis Tabs */}
          <div className="bg-white border rounded-lg shadow-sm">
            <div className="px-6 py-4 border-b border-gray-200">
              <div className="flex space-x-2 overflow-x-auto">
                <TabButton tabKey="results" label="Summary" isActive={activeTab === "results"} onClick={setActiveTab} />
                {result.multi_image_analysis && (
                  <TabButton 
                    tabKey="multi-images" 
                    label={`Images (${result.total_images_submitted || result.multi_image_analysis?.aggregated_metrics?.total_images || 1})`} 
                    isActive={activeTab === "multi-images"} 
                    onClick={setActiveTab} 
                  />
                )}
                <TabButton tabKey="tabular" label="Tabular Analysis" isActive={activeTab === "tabular"} onClick={setActiveTab} />
                <TabButton tabKey="image" label="Image Analysis" isActive={activeTab === "image"} onClick={setActiveTab} />
                <TabButton tabKey="fusion" label="Fusion Process" isActive={activeTab === "fusion"} onClick={setActiveTab} />
                <TabButton tabKey="damage" label="Damage Detection" isActive={activeTab === "damage"} onClick={setActiveTab} />
              </div>
            </div>

            <div className="p-6">
              {/* Summary Tab */}
              {activeTab === "results" && (
                <div className="space-y-6">
                  <div className="grid md:grid-cols-2 gap-6">
                    <div>
                      <h4 className="font-semibold text-gray-900 mb-3">Claim Information</h4>
                      <dl className="space-y-2 text-sm">
                        <div className="flex justify-between">
                          <dt className="text-gray-600">Claim Amount:</dt>
                          <dd className="font-medium">{formatCurrency(result.claim_amount)}</dd>
                        </div>
                        {result.multi_image_analysis && (
                          <div className="flex justify-between">
                            <dt className="text-gray-600">Images Submitted:</dt>
                            <dd className="font-medium">{result.total_images_submitted || result.multi_image_analysis.aggregated_metrics?.total_images || 1}</dd>
                          </div>
                        )}
                        <div className="flex justify-between">
                          <dt className="text-gray-600">Final Score:</dt>
                          <dd className="font-medium">{(result.confidence * 100).toFixed(1)}%</dd>
                        </div>
                      </dl>
                    </div>
                    
                    <div>
                      <h4 className="font-semibold text-gray-900 mb-3">Analysis Summary</h4>
                      <div className="space-y-3">
                        <div className="flex justify-between items-center p-3 bg-blue-50 rounded-lg">
                          <span className="text-sm font-medium">Tabular Analysis</span>
                          <span className="text-sm">
                            {result.detailed_calculations?.tabular_analysis?.probabilities?.fraud ? 
                              (result.detailed_calculations.tabular_analysis.probabilities.fraud * 100).toFixed(1) + '%' : 
                              result.detailed_calculations?.tabular_analysis?.ensemble_probabilities?.fraud ?
                              (result.detailed_calculations.tabular_analysis.ensemble_probabilities.fraud * 100).toFixed(1) + '%' :
                              'N/A'}
                          </span>
                        </div>
                        <div className="flex justify-between items-center p-3 bg-purple-50 rounded-lg">
                          <span className="text-sm font-medium">Image Analysis</span>
                          <span className="text-sm">
                            {result.multi_image_analysis?.aggregated_metrics?.final_image_fraud_probability !== undefined ? 
                              (result.multi_image_analysis.aggregated_metrics.final_image_fraud_probability * 100).toFixed(1) + '%' :
                              result.detailed_calculations?.image_analysis?.image_fraud_probability !== undefined ? 
                              (result.detailed_calculations.image_analysis.image_fraud_probability * 100).toFixed(1) + '%' : 'N/A'}
                          </span>
                        </div>
                        <div className="flex justify-between items-center p-3 bg-green-50 rounded-lg">
                          <span className="text-sm font-medium">Fusion Result</span>
                          <span className="text-sm font-semibold">
                            {(result.confidence * 100).toFixed(1)}%
                          </span>
                        </div>
                      </div>
                    </div>
                  </div>
                </div>
              )}

              {/* NEW: Multi-Images Tab */}
              {activeTab === "multi-images" && result.multi_image_analysis && (
                <div className="space-y-6">
                  {/* Aggregated Metrics Overview */}
                  {result.multi_image_analysis.aggregated_metrics && (
                    <CalculationCard title="Multi-Image Analysis Summary">
                      <div className="space-y-4">
                        {/* Key Metrics */}
                        <div className="grid md:grid-cols-4 gap-4">
                          <div className="p-4 bg-blue-50 rounded-lg text-center">
                            <h5 className="text-sm font-medium text-blue-900">Total Images</h5>
                            <p className="text-2xl font-bold text-blue-700">
                              {result.multi_image_analysis.aggregated_metrics.total_images}
                            </p>
                          </div>
                          <div className="p-4 bg-purple-50 rounded-lg text-center">
                            <h5 className="text-sm font-medium text-purple-900">Avg Fraud Prob</h5>
                            <p className="text-2xl font-bold text-purple-700">
                              {(result.multi_image_analysis.aggregated_metrics.fraud_probability_distribution.mean * 100).toFixed(1)}%
                            </p>
                          </div>
                          <div className="p-4 bg-red-50 rounded-lg text-center">
                            <h5 className="text-sm font-medium text-red-900">Max Fraud Prob</h5>
                            <p className="text-2xl font-bold text-red-700">
                              {(result.multi_image_analysis.aggregated_metrics.fraud_probability_distribution.max * 100).toFixed(1)}%
                            </p>
                          </div>
                          <div className="p-4 bg-orange-50 rounded-lg text-center">
                            <h5 className="text-sm font-medium text-orange-900">Overall Severity</h5>
                            <p className="text-2xl font-bold text-orange-700">
                              {result.multi_image_analysis.aggregated_metrics.severity_analysis.overall_severity}
                            </p>
                          </div>
                        </div>

                        {/* Aggregation Details */}
                        <div className="p-4 bg-gray-50 rounded-lg">
                          <h5 className="font-medium text-gray-900 mb-3">Aggregation Components</h5>
                          <div className="grid md:grid-cols-2 gap-3 text-sm">
                            <div className="flex justify-between">
                              <span>Max Fraud Image:</span>
                              <span className="font-semibold">
                                Image #{result.multi_image_analysis.aggregated_metrics.aggregation_components.max_fraud_image_index} 
                                ({(result.multi_image_analysis.aggregated_metrics.aggregation_components.max_fraud_probability * 100).toFixed(1)}%)
                              </span>
                            </div>
                            <div className="flex justify-between">
                              <span>Weighted Average:</span>
                              <span className="font-semibold">
                                {(result.multi_image_analysis.aggregated_metrics.aggregation_components.weighted_average * 100).toFixed(1)}%
                              </span>
                            </div>
                            <div className="flex justify-between">
                              <span>Top-2 Average:</span>
                              <span className="font-semibold">
                                {(result.multi_image_analysis.aggregated_metrics.aggregation_components.top_k_average * 100).toFixed(1)}%
                              </span>
                            </div>
                            <div className="flex justify-between">
                              <span>Damage-Weighted:</span>
                              <span className="font-semibold">
                                {(result.multi_image_analysis.aggregated_metrics.aggregation_components.damage_weighted * 100).toFixed(1)}%
                              </span>
                            </div>
                          </div>
                        </div>

                        {/* Fraud Probability Distribution */}
                        <div className="p-4 bg-yellow-50 rounded-lg">
                          <h5 className="font-medium text-yellow-900 mb-3">Fraud Probability Distribution</h5>
                          <div className="space-y-2">
                            <div className="flex items-center">
                              <div className="w-32 text-sm text-gray-700">Range:</div>
                              <div className="flex-1 bg-white rounded-full h-6 overflow-hidden flex items-center px-2">
                                <div className="flex justify-between w-full text-xs">
                                  <span>{(result.multi_image_analysis.aggregated_metrics.fraud_probability_distribution.min * 100).toFixed(1)}%</span>
                                  <span className="font-semibold">{(result.multi_image_analysis.aggregated_metrics.fraud_probability_distribution.median * 100).toFixed(1)}%</span>
                                  <span>{(result.multi_image_analysis.aggregated_metrics.fraud_probability_distribution.max * 100).toFixed(1)}%</span>
                                </div>
                              </div>
                            </div>
                            <div className="flex items-center text-sm">
                              <div className="w-32 text-gray-700">Std Deviation:</div>
                              <div className="font-semibold">{(result.multi_image_analysis.aggregated_metrics.fraud_probability_distribution.std * 100).toFixed(1)}%</div>
                              <div className="ml-4 text-xs text-gray-600">
                                (Consistency: {result.multi_image_analysis.aggregated_metrics.recommendation.consistency})
                              </div>
                            </div>
                          </div>
                        </div>

                        {/* Images Requiring Attention */}
                        {result.multi_image_analysis.aggregated_metrics.recommendation.images_requiring_attention.length > 0 && (
                          <div className="p-4 bg-red-50 border border-red-200 rounded-lg">
                            <h5 className="font-medium text-red-900 mb-2">⚠️ High-Risk Images Detected</h5>
                            <p className="text-sm text-red-800">
                              Images requiring special attention: 
                              <span className="font-semibold ml-2">
                                {result.multi_image_analysis.aggregated_metrics.recommendation.images_requiring_attention.map(idx => `#${idx}`).join(', ')}
                              </span>
                            </p>
                          </div>
                        )}
                      </div>
                    </CalculationCard>
                  )}

                  {/* Individual Image Results */}
                  {result.multi_image_analysis.individual_images && (
                    <CalculationCard title="Individual Image Analysis">
                      <div className="space-y-4">
                        {/* Image Selector */}
                        <div className="flex space-x-2 overflow-x-auto pb-2">
                          {result.multi_image_analysis.individual_images.map((img: any, idx: number) => (
                            <button
                              key={idx}
                              onClick={() => setSelectedImageIndex(idx)}
                              className={`px-4 py-2 rounded-lg border-2 transition-all whitespace-nowrap ${
                                selectedImageIndex === idx
                                  ? 'border-blue-500 bg-blue-50 text-blue-700 font-semibold'
                                  : 'border-gray-200 bg-white text-gray-600 hover:border-blue-300'
                              }`}
                            >
                              Image #{img.image_index}
                              <span className="ml-2 text-xs">
                                ({(img.image_fraud_probability * 100).toFixed(1)}%)
                              </span>
                            </button>
                          ))}
                        </div>

                        {/* Selected Image Details */}
                        {result.multi_image_analysis.individual_images[selectedImageIndex] && (
                          <div className="space-y-4">
                            <div className="grid md:grid-cols-3 gap-4">
                              <div className="p-4 bg-blue-50 rounded-lg">
                                <h5 className="text-sm font-medium text-blue-900">Fraud Probability</h5>
                                <p className="text-2xl font-bold text-blue-700">
                                  {(result.multi_image_analysis.individual_images[selectedImageIndex].image_fraud_probability * 100).toFixed(1)}%
                                </p>
                              </div>
                              <div className="p-4 bg-purple-50 rounded-lg">
                                <h5 className="text-sm font-medium text-purple-900">Confidence</h5>
                                <p className="text-2xl font-bold text-purple-700">
                                  {(result.multi_image_analysis.individual_images[selectedImageIndex].image_confidence * 100).toFixed(1)}%
                                </p>
                              </div>
                              <div className="p-4 bg-orange-50 rounded-lg">
                                <h5 className="text-sm font-medium text-orange-900">Damage %</h5>
                                <p className="text-2xl font-bold text-orange-700">
                                  {result.multi_image_analysis.individual_images[selectedImageIndex].damage_analysis.damage_percentage.toFixed(2)}%
                                </p>
                              </div>
                            </div>

                            {/* Damage Details */}
                            <div className="p-4 bg-gray-50 rounded-lg">
                              <h5 className="font-medium text-gray-900 mb-3">Damage Analysis</h5>
                              <div className="grid md:grid-cols-2 gap-4 text-sm">
                                <div>
                                  <span className="text-gray-600">Severity Level:</span>
                                  <span className={`ml-2 font-semibold ${
                                    result.multi_image_analysis.individual_images[selectedImageIndex].damage_analysis.severity_level === 'HIGH' ? 'text-red-600' :
                                    result.multi_image_analysis.individual_images[selectedImageIndex].damage_analysis.severity_level === 'MEDIUM' ? 'text-orange-600' :
                                    'text-green-600'
                                  }`}>
                                    {result.multi_image_analysis.individual_images[selectedImageIndex].damage_analysis.severity_level}
                                  </span>
                                </div>
                                <div>
                                  <span className="text-gray-600">Detections:</span>
                                  <span className="ml-2 font-semibold">
                                    {result.multi_image_analysis.individual_images[selectedImageIndex].detection_results.high_confidence_detections} areas
                                  </span>
                                </div>
                                <div>
                                  <span className="text-gray-600">Total Damage Area:</span>
                                  <span className="ml-2 font-semibold">
                                    {result.multi_image_analysis.individual_images[selectedImageIndex].damage_analysis.total_damage_area_pixels.toFixed(0)} px²
                                  </span>
                                </div>
                                <div>
                                  <span className="text-gray-600">Severity Score:</span>
                                  <span className="ml-2 font-semibold">
                                    {(result.multi_image_analysis.individual_images[selectedImageIndex].damage_analysis.severity_score * 100).toFixed(1)}%
                                  </span>
                                </div>
                              </div>
                            </div>

                            {/* Damage Regions */}
                            {result.multi_image_analysis.individual_images[selectedImageIndex].damage_analysis.damage_regions && 
                              result.multi_image_analysis.individual_images[selectedImageIndex].damage_analysis.damage_regions.length > 0 && (
                              <div className="p-4 bg-green-50 rounded-lg">
                                <h5 className="font-medium text-green-900 mb-3">
                                  Damage Regions ({result.multi_image_analysis.individual_images[selectedImageIndex].damage_analysis.damage_regions.length})
                                </h5>
                                <div className="space-y-2 max-h-60 overflow-y-auto">
                                  {result.multi_image_analysis.individual_images[selectedImageIndex].damage_analysis.damage_regions.map((region: any, idx: number) => (
                                    <div key={idx} className="flex justify-between items-center p-2 bg-white rounded border text-sm">
                                      <span className="font-medium">Region #{region.region_id}</span>
                                      <div className="text-xs text-gray-600">
                                        <span>Area: {region.area_pixels.toFixed(0)}px²</span>
                                        <span className="ml-2">({(region.relative_size * 100).toFixed(2)}%)</span>
                                        <span className="ml-2 text-blue-600">Conf: {(region.confidence * 100).toFixed(1)}%</span>
                                      </div>
                                    </div>
                                  ))}
                                </div>
                              </div>
                            )}
                          </div>
                        )}
                      </div>
                    </CalculationCard>
                  )}
                </div>
              )}



{/* Tabular Analysis Tab */}
{activeTab === "tabular" && result.detailed_calculations?.tabular_analysis && (
  <div className="space-y-6">
    <CalculationCard title="Model Information">
      <div className="space-y-4">
        <div className="grid md:grid-cols-2 gap-4">
          <div className="p-4 bg-blue-50 rounded-lg">
            <h5 className="font-medium text-blue-900">Model Type</h5>
            <p className="text-lg font-semibold">{result.detailed_calculations.tabular_analysis.model_type}</p>
            {result.detailed_calculations.tabular_analysis.is_calibrated && (
              <p className="text-sm text-blue-600 mt-1">✓ Calibrated (Platt Scaling)</p>
            )}
          </div>
          <div className="p-4 bg-green-50 rounded-lg">
            <h5 className="font-medium text-green-900">Features Shape</h5>
            <p className="text-lg font-semibold">
              {result.detailed_calculations.tabular_analysis.raw_features_shape?.join(' × ')}
            </p>
          </div>
        </div>
      </div>
    </CalculationCard>

    <CalculationCard title="Fraud Predictions">
      <div className="space-y-4">
        <div className="grid md:grid-cols-2 gap-4">
          <div className="p-4 bg-blue-50 rounded-lg">
            <h5 className="font-medium text-blue-900">No Fraud Probability</h5>
            <p className="text-2xl font-bold text-blue-600">
              {(result.detailed_calculations.tabular_analysis.probabilities.no_fraud * 100).toFixed(1)}%
            </p>
          </div>
          <div className="p-4 bg-red-50 rounded-lg">
            <h5 className="font-medium text-red-900">Fraud Probability</h5>
            <p className="text-2xl font-bold text-red-600">
              {(result.detailed_calculations.tabular_analysis.probabilities.fraud * 100).toFixed(1)}%
            </p>
          </div>
        </div>
        
        {/* Threshold Strategies */}
        {result.detailed_calculations.tabular_analysis.threshold_strategies && (
          <div>
            <h5 className="font-medium text-gray-700 mb-3">Threshold Strategies</h5>
            <div className="space-y-2">
              {Object.entries(result.detailed_calculations.tabular_analysis.threshold_strategies).map(([strategyName, strategy]: [string, any]) => (
                <div key={strategyName} className="flex justify-between items-center p-3 bg-gray-50 rounded">
                  <div>
                    <span className="font-medium">{strategyName.replace(/_/g, ' ').toUpperCase()}</span>
                    <span className="text-xs text-gray-500 ml-2">
                      (threshold: {(strategy.threshold * 100).toFixed(1)}%)
                    </span>
                  </div>
                  <div className="text-sm">
                    <span className={strategy.prediction === 1 ? 'text-red-600 font-semibold' : 'text-green-600'}>
                      {strategy.prediction === 1 ? 'FRAUD' : 'NO FRAUD'}
                    </span>
                    <span className="text-gray-500 ml-2">
                      ({strategy.distance_from_threshold > 0 ? '+' : ''}{(strategy.distance_from_threshold * 100).toFixed(1)}%)
                    </span>
                  </div>
                </div>
              ))}
            </div>
          </div>
        )}

        {/* Probability Analysis */}
        {result.detailed_calculations.tabular_analysis.probability_analysis && (
          <div className="p-4 bg-purple-50 rounded-lg">
            <h5 className="font-medium text-purple-900 mb-2">Probability Quality</h5>
            <div className="grid grid-cols-2 gap-4 text-sm">
              <div>
                <span className="text-gray-600">Range:</span>
                <span className="font-semibold ml-2">
                  {result.detailed_calculations.tabular_analysis.probability_analysis.probability_range}
                </span>
              </div>
              <div>
                <span className="text-gray-600">Separation:</span>
                <span className="font-semibold ml-2">
                  {result.detailed_calculations.tabular_analysis.probability_analysis.separation_quality}
                </span>
              </div>
            </div>
          </div>
        )}
      </div>
    </CalculationCard>

    {/* Primary Prediction Strategy */}
    {result.detailed_calculations.tabular_analysis.primary_prediction && (
      <CalculationCard title="Primary Prediction" className="border-2 border-blue-200">
        <div className="space-y-3">
          <div className="flex justify-between items-center">
            <span className="font-medium">Strategy Used:</span>
            <span className="text-blue-600 font-semibold">
              {result.detailed_calculations.tabular_analysis.primary_prediction.strategy.replace(/_/g, ' ').toUpperCase()}
            </span>
          </div>
          <div className="flex justify-between items-center">
            <span className="font-medium">Threshold:</span>
            <span>{(result.detailed_calculations.tabular_analysis.primary_prediction.threshold * 100).toFixed(1)}%</span>
          </div>
          <div className="flex justify-between items-center">
            <span className="font-medium">Confidence:</span>
            <span className="font-semibold">{(result.detailed_calculations.tabular_analysis.primary_prediction.confidence * 100).toFixed(1)}%</span>
          </div>
          <div className={`p-3 rounded-lg text-center ${
            result.detailed_calculations.tabular_analysis.primary_prediction.fraud_detected 
              ? 'bg-red-100 text-red-800' 
              : 'bg-green-100 text-green-800'
          }`}>
            <span className="font-bold text-lg">
              {result.detailed_calculations.tabular_analysis.primary_prediction.fraud_detected ? '🚨 FRAUD DETECTED' : '✅ NO FRAUD'}
            </span>
          </div>
        </div>
      </CalculationCard>
    )}
  </div>
)}

{/* Damage Detection Tab */}
{activeTab === "damage" && (
  <div className="space-y-6">
    {result.annotated_images && result.annotated_images.length > 0 ? (
      <>
        {/* Overall Damage Summary */}
        <CalculationCard title="Overall Damage Summary">
          <div className="grid md:grid-cols-4 gap-4">
            <div className="bg-blue-50 border border-blue-200 rounded-lg p-4 text-center">
              <h5 className="text-sm font-medium text-blue-900">Total Images</h5>
              <p className="text-3xl font-bold text-blue-700">{result.annotated_images.length}</p>
            </div>
            
            <div className="bg-red-50 border border-red-200 rounded-lg p-4 text-center">
              <h5 className="text-sm font-medium text-red-900">Total Damage Areas</h5>
              <p className="text-3xl font-bold text-red-700">
                {result.annotated_images.reduce((sum: number, img: any) => sum + (img.total_damage_areas || 0), 0)}
              </p>
            </div>
            
            <div className="bg-orange-50 border border-orange-200 rounded-lg p-4 text-center">
              <h5 className="text-sm font-medium text-orange-900">Avg Damage %</h5>
              <p className="text-3xl font-bold text-orange-700">
                {(result.annotated_images.reduce((sum: number, img: any) => sum + (img.damage_percentage || 0), 0) / result.annotated_images.length).toFixed(1)}%
              </p>
            </div>
            
            <div className="bg-purple-50 border border-purple-200 rounded-lg p-4 text-center">
              <h5 className="text-sm font-medium text-purple-900">Avg Confidence</h5>
              <p className="text-3xl font-bold text-purple-700">
                {(result.annotated_images.reduce((sum: number, img: any) => sum + (img.average_confidence || 0), 0) / result.annotated_images.length * 100).toFixed(1)}%
              </p>
            </div>
          </div>
        </CalculationCard>

        {/* Image Selector */}
        <CalculationCard title="Select Image for Detailed Analysis">
          <div className="space-y-4">
            <div className="flex space-x-2 overflow-x-auto pb-2">
              {result.annotated_images.map((img: any, idx: number) => (
                <button
                  key={idx}
                  onClick={() => setSelectedImageIndex(idx)}
                  className={`relative flex-shrink-0 w-32 h-32 rounded-lg border-2 transition-all ${
                    selectedImageIndex === idx
                      ? 'border-blue-500 shadow-lg ring-2 ring-blue-300'
                      : 'border-gray-200 hover:border-blue-300'
                  }`}
                >
                  {img.annotated_image_base64 ? (
                    <>
                      <img
                        src={`data:image/jpeg;base64,${img.annotated_image_base64}`}
                        alt={`Thumbnail ${idx + 1}`}
                        className="w-full h-full object-cover rounded-lg"
                      />
                      {selectedImageIndex === idx && (
                        <div className="absolute inset-0 bg-blue-500 bg-opacity-20 rounded-lg flex items-center justify-center">
                          <svg className="w-8 h-8 text-white drop-shadow-lg" fill="currentColor" viewBox="0 0 20 20">
                            <path fillRule="evenodd" d="M10 18a8 8 0 100-16 8 8 0 000 16zm3.707-9.293a1 1 0 00-1.414-1.414L9 10.586 7.707 9.293a1 1 0 00-1.414 1.414l2 2a1 1 0 001.414 0l4-4z" clipRule="evenodd" />
                          </svg>
                        </div>
                      )}
                      {/* Damage indicator badge */}
                      <div className={`absolute top-2 right-2 px-2 py-1 rounded text-xs font-bold ${
                        img.severity === 'HIGH' ? 'bg-red-500 text-white' :
                        img.severity === 'MEDIUM' ? 'bg-orange-500 text-white' :
                        'bg-green-500 text-white'
                      }`}>
                        {img.severity}
                      </div>
                    </>
                  ) : (
                    <div className="w-full h-full flex items-center justify-center bg-gray-100 rounded-lg">
                      <svg className="w-8 h-8 text-gray-400" fill="none" stroke="currentColor" viewBox="0 0 24 24">
                        <path strokeLinecap="round" strokeLinejoin="round" strokeWidth={2} d="M4 16l4.586-4.586a2 2 0 012.828 0L16 16m-2-2l1.586-1.586a2 2 0 012.828 0L20 14m-6-6h.01M6 20h12a2 2 0 002-2V6a2 2 0 00-2-2H6a2 2 0 00-2 2v12a2 2 0 002 2z" />
                      </svg>
                    </div>
                  )}
                  <div className="absolute bottom-0 left-0 right-0 bg-black bg-opacity-75 text-white text-xs p-1 text-center rounded-b-lg">
                    Image #{img.image_index || idx + 1}
                  </div>
                </button>
              ))}
            </div>
          </div>
        </CalculationCard>

        {/* Selected Image Detailed Analysis */}
        {result.annotated_images[selectedImageIndex] && (
          <>
            {/* Annotated Image Display */}
            <CalculationCard title={`Image #${result.annotated_images[selectedImageIndex].image_index || selectedImageIndex + 1} - Damage Detection with Masking`}>
              <div className="space-y-4">
                {/* Large annotated image */}
                <div className="border-4 border-blue-300 rounded-lg overflow-hidden bg-gray-900 shadow-xl">
                  <img
                    src={`data:image/jpeg;base64,${result.annotated_images[selectedImageIndex].annotated_image_base64}`}
                    alt={`Damage detection for image ${selectedImageIndex + 1}`}
                    className="w-full h-auto"
                  />
                </div>

                {/* Detection Metrics */}
                <div className="grid md:grid-cols-4 gap-4">
                  <div className="bg-red-50 border border-red-200 rounded-lg p-4 text-center">
                    <h5 className="text-sm font-medium text-red-900 mb-1">Damage Areas</h5>
                    <p className="text-3xl font-bold text-red-700">
                      {result.annotated_images[selectedImageIndex].total_damage_areas}
                    </p>
                    <p className="text-xs text-red-600 mt-1">detected regions</p>
                  </div>
                  
                  <div className="bg-orange-50 border border-orange-200 rounded-lg p-4 text-center">
                    <h5 className="text-sm font-medium text-orange-900 mb-1">Coverage</h5>
                    <p className="text-3xl font-bold text-orange-700">
                      {result.annotated_images[selectedImageIndex].damage_percentage.toFixed(1)}%
                    </p>
                    <p className="text-xs text-orange-600 mt-1">of vehicle surface</p>
                  </div>
                  
                  <div className={`border-2 rounded-lg p-4 text-center ${
                    result.annotated_images[selectedImageIndex].severity === 'HIGH' ? 'bg-red-50 border-red-300' :
                    result.annotated_images[selectedImageIndex].severity === 'MEDIUM' ? 'bg-yellow-50 border-yellow-300' :
                    'bg-green-50 border-green-300'
                  }`}>
                    <h5 className={`text-sm font-medium mb-1 ${
                      result.annotated_images[selectedImageIndex].severity === 'HIGH' ? 'text-red-900' :
                      result.annotated_images[selectedImageIndex].severity === 'MEDIUM' ? 'text-yellow-900' :
                      'text-green-900'
                    }`}>Severity</h5>
                    <p className={`text-3xl font-bold ${
                      result.annotated_images[selectedImageIndex].severity === 'HIGH' ? 'text-red-700' :
                      result.annotated_images[selectedImageIndex].severity === 'MEDIUM' ? 'text-yellow-700' :
                      'text-green-700'
                    }`}>
                      {result.annotated_images[selectedImageIndex].severity}
                    </p>
                  </div>

                  <div className="bg-blue-50 border border-blue-200 rounded-lg p-4 text-center">
                    <h5 className="text-sm font-medium text-blue-900 mb-1">Avg Confidence</h5>
                    <p className="text-3xl font-bold text-blue-700">
                      {(result.annotated_images[selectedImageIndex].average_confidence * 100).toFixed(0)}%
                    </p>
                    <p className="text-xs text-blue-600 mt-1">detection quality</p>
                  </div>
                </div>

                {/* Image Dimensions */}
                <div className="p-4 bg-gray-50 rounded-lg">
                  <h5 className="font-medium text-gray-900 mb-2">Image Properties</h5>
                  <div className="grid grid-cols-3 gap-4 text-sm">
                    <div>
                      <span className="text-gray-600">Width:</span>
                      <span className="ml-2 font-semibold">{result.annotated_images[selectedImageIndex].original_dimensions.width}px</span>
                    </div>
                    <div>
                      <span className="text-gray-600">Height:</span>
                      <span className="ml-2 font-semibold">{result.annotated_images[selectedImageIndex].original_dimensions.height}px</span>
                    </div>
                    <div>
                      <span className="text-gray-600">Filename:</span>
                      <span className="ml-2 font-semibold text-xs">{result.annotated_images[selectedImageIndex].image_filename || `image_${selectedImageIndex + 1}.jpg`}</span>
                    </div>
                  </div>
                </div>

                {/* Detected Damage Areas List */}
                {result.annotated_images[selectedImageIndex].damage_areas && 
                  result.annotated_images[selectedImageIndex].damage_areas.length > 0 && (
                  <div className="bg-red-50 border border-red-200 rounded-lg p-4">
                    <h5 className="font-medium text-red-900 mb-3 flex items-center">
                      <svg className="w-5 h-5 mr-2" fill="currentColor" viewBox="0 0 20 20">
                        <path fillRule="evenodd" d="M8.257 3.099c.765-1.36 2.722-1.36 3.486 0l5.58 9.92c.75 1.334-.213 2.98-1.742 2.98H4.42c-1.53 0-2.493-1.646-1.743-2.98l5.58-9.92zM11 13a1 1 0 11-2 0 1 1 0 012 0zm-1-8a1 1 0 00-1 1v3a1 1 0 002 0V6a1 1 0 00-1-1z" clipRule="evenodd" />
                      </svg>
                      Detected Damage Regions ({result.annotated_images[selectedImageIndex].damage_areas.length})
                    </h5>
                    <div className="space-y-2 max-h-60 overflow-y-auto">
                      {result.annotated_images[selectedImageIndex].damage_areas.map((area: any, areaIdx: number) => (
                        <div key={areaIdx} className="flex justify-between items-center p-3 bg-white rounded border border-red-100 hover:border-red-300 transition-colors">
                          <div className="flex items-center">
                            <div className="w-4 h-4 bg-red-500 rounded-full mr-3 flex-shrink-0 animate-pulse"></div>
                            <div>
                              <span className="font-medium text-gray-900">{area.label || `Damage Region ${areaIdx + 1}`}</span>
                              <p className="text-xs text-gray-500 mt-1">
                                Position: ({area.bbox[0].toFixed(0)}, {area.bbox[1].toFixed(0)}) to ({area.bbox[2].toFixed(0)}, {area.bbox[3].toFixed(0)})
                              </p>
                            </div>
                          </div>
                          <div className="text-sm text-right">
                            <div className="font-semibold text-gray-900">
                              {area.area.toFixed(0)} px²
                            </div>
                            <div className="text-xs text-blue-600 font-semibold mt-1">
                              {(area.confidence * 100).toFixed(1)}% confidence
                            </div>
                          </div>
                        </div>
                      ))}
                    </div>
                  </div>
                )}

                {/* No Damage Detected Message */}
                {(!result.annotated_images[selectedImageIndex].damage_areas || 
                  result.annotated_images[selectedImageIndex].damage_areas.length === 0) && (
                  <div className="bg-green-50 border border-green-200 rounded-lg p-6 text-center">
                    <svg className="mx-auto h-12 w-12 text-green-500 mb-3" fill="none" stroke="currentColor" viewBox="0 0 24 24">
                      <path strokeLinecap="round" strokeLinejoin="round" strokeWidth={2} d="M9 12l2 2 4-4m6 2a9 9 0 11-18 0 9 9 0 0118 0z" />
                    </svg>
                    <p className="text-green-900 font-medium">No significant damage detected in this image</p>
                    <p className="text-sm text-green-700 mt-1">All detection scores were below the confidence threshold</p>
                  </div>
                )}
              </div>
            </CalculationCard>

            {/* Technical Details */}
            <CalculationCard title="Detection Technical Details">
              <div className="space-y-4">
                <div className="grid md:grid-cols-2 gap-4">
                  <div className="p-4 bg-blue-50 rounded-lg">
                    <h5 className="font-medium text-blue-900 mb-2">Detection Statistics</h5>
                    <ul className="text-sm text-blue-800 space-y-1">
                      <li>• Confidence Threshold: 50%</li>
                      <li>• Detections Found: {result.annotated_images[selectedImageIndex].total_damage_areas}</li>
                      <li>• Average Confidence: {(result.annotated_images[selectedImageIndex].average_confidence * 100).toFixed(1)}%</li>
                      <li>• Model: Mask R-CNN</li>
                    </ul>
                  </div>
                  
                  <div className="p-4 bg-purple-50 rounded-lg">
                    <h5 className="font-medium text-purple-900 mb-2">Damage Calculation</h5>
                    <div className="text-sm text-purple-800 space-y-2">
                      <p className="font-mono bg-white p-2 rounded border">
                        Damage % = (Σ Area) / Total Pixels × 100
                      </p>
                      <p>
                        = {result.annotated_images[selectedImageIndex].damage_percentage.toFixed(2)}%
                      </p>
                    </div>
                  </div>
                </div>

                {/* Severity Explanation */}
                <div className={`p-4 rounded-lg border-2 ${
                  result.annotated_images[selectedImageIndex].severity === 'HIGH' ? 'bg-red-50 border-red-300' :
                  result.annotated_images[selectedImageIndex].severity === 'MEDIUM' ? 'bg-yellow-50 border-yellow-300' :
                  'bg-green-50 border-green-300'
                }`}>
                  <h5 className={`font-medium mb-2 ${
                    result.annotated_images[selectedImageIndex].severity === 'HIGH' ? 'text-red-900' :
                    result.annotated_images[selectedImageIndex].severity === 'MEDIUM' ? 'text-yellow-900' :
                    'text-green-900'
                  }`}>
                    Severity Level: {result.annotated_images[selectedImageIndex].severity}
                  </h5>
                  <p className={`text-sm ${
                    result.annotated_images[selectedImageIndex].severity === 'HIGH' ? 'text-red-800' :
                    result.annotated_images[selectedImageIndex].severity === 'MEDIUM' ? 'text-yellow-800' :
                    'text-green-800'
                  }`}>
                    {result.annotated_images[selectedImageIndex].severity === 'HIGH' 
                      ? '⚠️ High severity damage detected (>15% coverage). Extensive repairs likely required.'
                      : result.annotated_images[selectedImageIndex].severity === 'MEDIUM'
                      ? '⚡ Medium severity damage detected (5-15% coverage). Moderate repairs needed.'
                      : '✅ Low severity damage detected (<5% coverage). Minor repairs sufficient.'}
                  </p>
                </div>
              </div>
            </CalculationCard>
          </>
        )}
      </>
    ) : (
      /* No annotated images available */
      <div className="border-2 border-dashed border-gray-300 rounded-lg p-12 text-center">
        <svg className="mx-auto h-16 w-16 text-gray-400 mb-4" fill="none" stroke="currentColor" viewBox="0 0 24 24">
          <path strokeLinecap="round" strokeLinejoin="round" strokeWidth={2} d="M4 16l4.586-4.586a2 2 0 012.828 0L16 16m-2-2l1.586-1.586a2 2 0 012.828 0L20 14m-6-6h.01M6 20h12a2 2 0 002-2V6a2 2 0 00-2-2H6a2 2 0 00-2 2v12a2 2 0 002 2z" />
        </svg>
        <p className="text-lg font-medium text-gray-900 mb-2">No damage detection data available</p>
        <p className="text-sm text-gray-500">
          Damage detection visualization could not be generated for the submitted images.
        </p>
      </div>
    )}
  </div>
)}
                  

                  {/* Fusion Process Tab */}
{activeTab === "fusion" && result.detailed_calculations?.fusion_analysis && (
  <div className="space-y-6">

    {/* Input Probabilities */}
    <CalculationCard title="Input Probabilities">
      <div className="grid md:grid-cols-3 gap-4">
        <div className="p-4 bg-blue-50 rounded-lg">
          <h5 className="font-medium text-blue-900 mb-2">Tabular Model</h5>
          <p className="text-sm">Fraud Probability: <span className="font-bold">{(result.detailed_calculations.fusion_analysis.input_probabilities.tabular_fraud_probability * 100).toFixed(1)}%</span></p>
          <p className="text-sm">Confidence: <span className="font-bold">{(result.detailed_calculations.fusion_analysis.input_probabilities.tabular_confidence * 100).toFixed(1)}%</span></p>
        </div>

        <div className="p-4 bg-purple-50 rounded-lg">
          <h5 className="font-medium text-purple-900 mb-2">Image Model</h5>
          <p className="text-sm">Fraud Probability: <span className="font-bold">{(result.detailed_calculations.fusion_analysis.input_probabilities.image_fraud_probability * 100).toFixed(1)}%</span></p>
          <p className="text-sm">Confidence: <span className="font-bold">{(result.detailed_calculations.fusion_analysis.input_probabilities.image_confidence * 100).toFixed(1)}%</span></p>
        </div>

        <div className="p-4 bg-green-50 rounded-lg">
          <h5 className="font-medium text-green-900 mb-2">Verification Layer</h5>
          <p className="text-sm">Combined Reliability: <span className="font-bold">{(result.detailed_calculations.fusion_analysis.input_probabilities.verification_reliability * 100).toFixed(1)}%</span></p>
          <p className="text-sm text-gray-600">Influences overall fraud likelihood</p>
        </div>
      </div>
    </CalculationCard>

    <CalculationCard title="Weight Calculation">
  {result.detailed_calculations?.fusion_analysis?.weight_calculation ? (
    <div className="space-y-4">
      <div className="p-4 bg-gray-50 border rounded-lg">
        <h5 className="font-medium text-gray-900 mb-2">Formula</h5>
        <div className="text-sm font-mono bg-white p-3 rounded border">
          {result.detailed_calculations.fusion_analysis.weight_calculation.weight_formula || "N/A"}
        </div>
      </div>
      <div className="grid md:grid-cols-4 gap-4">
        <div className="text-center">
          <p className="text-sm text-gray-600">Total Confidence</p>
          <p className="text-lg font-bold">
            {result.detailed_calculations.fusion_analysis.weight_calculation.total_confidence?.toFixed(3) || "—"}
          </p>
        </div>
        <div className="text-center">
          <p className="text-sm text-gray-600">Tabular Weight</p>
          <p className="text-lg font-bold text-blue-600">
            {result.detailed_calculations.fusion_analysis.weight_calculation.tabular_weight?.toFixed(3) || "—"}
          </p>
        </div>
        <div className="text-center">
          <p className="text-sm text-gray-600">Image Weight</p>
          <p className="text-lg font-bold text-purple-600">
            {result.detailed_calculations.fusion_analysis.weight_calculation.image_weight?.toFixed(3) || "—"}
          </p>
        </div>
        <div className="text-center">
          <p className="text-sm text-gray-600">Verification γ</p>
          <p className="text-lg font-bold text-green-600">
            {result.detailed_calculations.fusion_analysis.final_fusion?.gamma
              ? (result.detailed_calculations.fusion_analysis.final_fusion.gamma * 100).toFixed(0)
              : "—"}%
          </p>
        </div>
      </div>
    </div>
  ) : (
    <div className="p-4 text-gray-500 italic">Weight calculation data unavailable.</div>
  )}
</CalculationCard>


    {/* Fusion Methods */}
    <CalculationCard title="Fusion Methods Comparison">
      <div className="space-y-4">
        {Object.entries(result.detailed_calculations.fusion_analysis.fusion_methods).map(([method, data]: [string, any]) => (
          <div key={method} className="p-4 border rounded-lg">
            <div className="flex justify-between items-center mb-2">
              <h5 className="font-medium text-gray-900 capitalize">{method.replace('_', ' ')}</h5>
              <span className="text-lg font-bold">{(data.score * 100).toFixed(1)}%</span>
            </div>
            <div className="text-sm text-gray-600 font-mono bg-gray-50 p-2 rounded">
              {data.formula}
            </div>
          </div>
        ))}
      </div>
    </CalculationCard>

    {/* Verification Breakdown */}
    <CalculationCard title="Verification Reliability Breakdown">
      <div className="grid md:grid-cols-3 gap-4">
        <div className="p-4 bg-yellow-50 rounded-lg">
          <h5 className="font-medium text-yellow-900 mb-2">Driving License (DL)</h5>
          <p className="text-sm">Valid: <span className="font-bold">{result.detailed_calculations.fusion_analysis.verification_details.dl.valid ? 'Yes' : 'No'}</span></p>
          <p className="text-sm">DL Score: <span className="font-bold">{(result.detailed_calculations.fusion_analysis.verification_details.dl.dl_score * 100).toFixed(1)}%</span></p>
        </div>
        <div className="p-4 bg-blue-50 rounded-lg">
          <h5 className="font-medium text-blue-900 mb-2">RTO Vehicle Info</h5>
          <p className="text-sm">Valid: <span className="font-bold">{result.detailed_calculations.fusion_analysis.verification_details.rto.valid ? 'Yes' : 'No'}</span></p>
          <p className="text-sm">RTO Score: <span className="font-bold">{(result.detailed_calculations.fusion_analysis.verification_details.rto.rto_score * 100).toFixed(1)}%</span></p>
        </div>
        <div className="p-4 bg-red-50 rounded-lg">
          <h5 className="font-medium text-red-900 mb-2">FIR Records</h5>
          <p className="text-sm">Exists: <span className="font-bold">{result.detailed_calculations.fusion_analysis.verification_details.fir.exists ? 'Yes' : 'No'}</span></p>
          <p className="text-sm">FIR Score: <span className="font-bold">{(result.detailed_calculations.fusion_analysis.verification_details.fir.fir_score * 100).toFixed(1)}%</span></p>
        </div>
      </div>
    </CalculationCard>

    {/* Final Fusion */}
    <CalculationCard title="Final Fusion Result" className="border-2 border-green-200">
      <div className="space-y-4">
        <div className="p-4 bg-green-50 border border-green-200 rounded-lg">
          <h5 className="font-medium text-green-900 mb-2">Final Calculation</h5>
          <div className="text-sm font-mono bg-white p-3 rounded border">
            {result.detailed_calculations.fusion_analysis.final_fusion.calculation}
          </div>
          <div className="mt-2 text-sm">
            Where α = {result.detailed_calculations.fusion_analysis.final_fusion.alpha} (Weighted Avg) <br />
            β = {result.detailed_calculations.fusion_analysis.final_fusion.beta} (Geometric Mean) <br />
            γ = {result.detailed_calculations.fusion_analysis.final_fusion.gamma} (Verification Influence)
          </div>
        </div>
        <div className="grid md:grid-cols-3 gap-4">
          <div className="text-center p-4 bg-yellow-50 rounded-lg">
            <p className="text-sm text-gray-600">Final Score</p>
            <p className="text-2xl font-bold">{(result.detailed_calculations.fusion_analysis.final_fusion.final_score * 100).toFixed(1)}%</p>
          </div>
          <div className="text-center p-4 bg-blue-50 rounded-lg">
            <p className="text-sm text-gray-600">Threshold</p>
            <p className="text-2xl font-bold">{(result.detailed_calculations.fusion_analysis.final_fusion.threshold * 100).toFixed(0)}%</p>
          </div>
          <div className={`text-center p-4 rounded-lg ${result.fraud_detected ? 'bg-red-50' : 'bg-green-50'}`}>
            <p className="text-sm text-gray-600">Decision</p>
            <p className={`text-2xl font-bold ${result.fraud_detected ? 'text-red-600' : 'text-green-600'}`}>
              {result.detailed_calculations.fusion_analysis.final_fusion.prediction === 1 ? 'FRAUD' : 'NO FRAUD'}
            </p>
          </div>
        </div>
      </div>
    </CalculationCard>
  </div>
)}

                </div>
              </div>
            </div>
          )}

          {!result && (
            <form onSubmit={handleSubmit} className="space-y-6">
              <div className="grid md:grid-cols-2 gap-6">
                <div>
                  <label className="block text-sm font-medium text-gray-700 mb-2" htmlFor="username">
                    Policyholder Username
                  </label>
                  <input
                    id="username"
                    name="username"
                    type="text"
                    value={formData.username}
                    disabled
                    className="w-full border border-gray-300 rounded-lg px-3 py-2 bg-gray-50 text-gray-500"
                  />
                </div>

                <div>
                  <label className="block text-sm font-medium text-gray-700 mb-2" htmlFor="accident_date">
                    Accident Date <span className="text-red-500">*</span>
                  </label>
                  <input
                    id="accident_date"
                    name="accident_date"
                    type="date"
                    value={formData.accident_date}
                    onChange={handleChange}
                    required
                    max={new Date().toISOString().split('T')[0]}
                    className="w-full border border-gray-300 rounded-lg px-3 py-2 focus:ring-2 focus:ring-blue-500 focus:border-transparent"
                  />
                </div>
              </div>

              <div>
  <label className="block text-sm font-medium text-gray-700 mb-2" htmlFor="claim_description">
    Claim Description <span className="text-red-500">*</span>
  </label>
  <textarea
    id="claim_description"
    name="claim_description"
    value={formData.claim_description}
    onChange={handleChange}
    required
    className="w-full border border-gray-300 rounded-lg px-3 py-2 focus:ring-2 focus:ring-blue-500 focus:border-transparent"
    rows={4}
    placeholder="Describe the accident, damage, and circumstances in detail..."
  />
</div>

{/* --- NEW FIELDS START HERE --- */}
<div className="grid md:grid-cols-3 gap-6">
  {/* DL Number */}
  <div>
    <label className="block text-sm font-medium text-gray-700 mb-2" htmlFor="dl_number">
      Driving License Number <span className="text-red-500">*</span>
    </label>
    <input
      id="dl_number"
      name="dl_number"
      type="text"
      value={formData.dl_number || ""}
      onChange={handleChange}
      placeholder="e.g. MH14 20201234567"
      className="w-full border border-gray-300 rounded-lg px-3 py-2 focus:ring-2 focus:ring-blue-500 focus:border-transparent"
      required
    />
    <p className="text-sm text-gray-500 mt-1">Format: State code + Year + Serial (e.g. MH14 20201234567)</p>
  </div>

  {/* Vehicle Registration Number */}
  <div>
    <label className="block text-sm font-medium text-gray-700 mb-2" htmlFor="vehicle_reg_no">
      Vehicle Registration No. <span className="text-red-500">*</span>
    </label>
    <input
      id="vehicle_reg_no"
      name="vehicle_reg_no"
      type="text"
      value={formData.vehicle_reg_no || ""}
      onChange={handleChange}
      placeholder="e.g. MH12AB1234"
      className="w-full border border-gray-300 rounded-lg px-3 py-2 focus:ring-2 focus:ring-blue-500 focus:border-transparent"
      required
    />
    <p className="text-sm text-gray-500 mt-1">Enter the vehicle’s official RTO number</p>
  </div>

  {/* FIR Number */}
  <div>
    <label className="block text-sm font-medium text-gray-700 mb-2" htmlFor="fir_number">
      FIR / Police Report No.
    </label>
    <input
      id="fir_number"
      name="fir_number"
      type="text"
      value={formData.fir_number || ""}
      onChange={handleChange}
      placeholder="e.g. FIR2025-123456"
      className="w-full border border-gray-300 rounded-lg px-3 py-2 focus:ring-2 focus:ring-blue-500 focus:border-transparent"
    />
    <p className="text-sm text-gray-500 mt-1">Optional — if an FIR was registered for the accident</p>
  </div>
</div>
{/* --- NEW FIELDS END HERE --- */}


              <div>
                <label className="block text-sm font-medium text-gray-700 mb-2" htmlFor="claim_amount">
                  Estimated Claim Amount (₹) <span className="text-red-500">*</span>
                </label>
                <input
                  id="claim_amount"
                  name="claim_amount"
                  type="number"
                  min={1000}
                  max={10000000}
                  step={100}
                  value={formData.claim_amount}
                  onChange={handleChange}
                  required
                  className="w-full border border-gray-300 rounded-lg px-3 py-2 focus:ring-2 focus:ring-blue-500 focus:border-transparent"
                  placeholder="Enter estimated repair/replacement cost"
                />
                <p className="text-sm text-gray-500 mt-1">
                  Minimum: ₹1,000 | Maximum: ₹1,00,00,000
                </p>
              </div>

              <div>
  <label className="block text-sm font-medium text-gray-700 mb-2" htmlFor="car_images">
    Vehicle Damage Images <span className="text-red-500">*</span>
  </label>
  <input
    id="car_images"
    name="car_images"
    type="file"
    accept="image/*"
    multiple
    onChange={handleImageChange}
    required
    className="w-full"
  />
  
  {imagePreviews.length > 0 && (
    <div className="mt-4 space-y-4">
      <p className="text-sm font-medium text-gray-700">
        {imagePreviews.length} image(s) selected
      </p>
      <div className="grid grid-cols-2 md:grid-cols-3 gap-4">
        {imagePreviews.map((preview, index) => (
          <div key={index} className="relative border rounded-lg overflow-hidden">
            <img 
              src={preview}
              alt={`Vehicle damage preview ${index + 1}`}
              className="w-full h-48 object-cover"
            />
            <button
              type="button"
              onClick={() => removeImage(index)}
              className="absolute top-2 right-2 bg-red-600 text-white rounded-full p-1 hover:bg-red-700 transition-colors"
              title="Remove image"
            >
              <svg className="w-4 h-4" fill="none" stroke="currentColor" viewBox="0 0 24 24">
                <path strokeLinecap="round" strokeLinejoin="round" strokeWidth={2} d="M6 18L18 6M6 6l12 12" />
              </svg>
            </button>
            <div className="absolute bottom-0 left-0 right-0 bg-black bg-opacity-50 text-white text-xs p-2">
              Image {index + 1}: {imageFiles[index]?.name}
            </div>
          </div>
        ))}
      </div>
    </div>
  )}
  
  <p className="text-sm text-gray-500 mt-1">
    Upload 1-10 clear images showing vehicle damage. Max size per image: 10MB
  </p>
</div>

              <div className="text-center pt-4">
                <Button 
                  type="submit" 
                  disabled={loading} 
                  className="px-8 py-3 text-lg font-semibold bg-blue-600 hover:bg-blue-700 disabled:bg-gray-400 disabled:cursor-not-allowed transition-colors"
                >
                  {loading ? (
                    <div className="flex items-center">
                      <svg className="animate-spin -ml-1 mr-3 h-5 w-5 text-white" xmlns="http://www.w3.org/2000/svg" fill="none" viewBox="0 0 24 24">
                        <circle className="opacity-25" cx="12" cy="12" r="10" stroke="currentColor" strokeWidth="4"></circle>
                        <path className="opacity-75" fill="currentColor" d="M4 12a8 8 0 018-8V0C5.373 0 0 5.373 0 12h4zm2 5.291A7.962 7.962 0 014 12H0c0 3.042 1.135 5.824 3 7.938l3-2.647z"></path>
                      </svg>
                      Processing Claim...
                    </div>
                  ) : (
                    "Submit Claim for Analysis"
                  )}
                </Button>
              </div>

              {loading && (
                <div className="text-center text-gray-600 bg-blue-50 p-4 rounded-lg">
                  <p className="font-medium">Analyzing your claim...</p>
                  <p className="text-sm mt-1">
                    Our AI is processing the vehicle image, performing damage detection, and calculating fusion scores. This may take a few moments.
                  </p>
                </div>
              )}
            </form>
          )}

          {result && (
            <div className="text-center pt-4">
              <Button 
                onClick={() => {
  setResult(null);
  setFormData({
    username: username,
    claim_description: "",
    accident_date: "",
    claim_amount: "",
    dl_number: "",
    vehicle_reg_no: "",
    fir_number: "",
  });
  setImageFiles([]);
  setImagePreviews([]);
  setActiveTab("results");
  setSelectedImageIndex(0);
}}
                variant="outline"
                className="mr-4"
              >
                Submit Another Claim
              </Button>
              <Button 
                onClick={() => router.push("/")}
                className="bg-green-600 hover:bg-green-700"
              >
                Back to Dashboard
              </Button>
            </div>
          )}
        </div>
      </div>
          {/* Toast Notification - ADD THIS */}
      {toast && (
        <ToastNotification
          type={toast.type}
          message={toast.message}
          claimNumber={toast.claimNumber}
          onClose={() => setToast(null)}
        />
      )}
    </div>
    
    
  );
}<|MERGE_RESOLUTION|>--- conflicted
+++ resolved
@@ -76,10 +76,7 @@
     dl_number: "",
     vehicle_reg_no: "",
     fir_number: "",
-<<<<<<< HEAD
-=======
-
->>>>>>> f66e7d5b
+
   });
   const [imageFiles, setImageFiles] = useState<File[]>([]);
   const [imagePreviews, setImagePreviews] = useState<string[]>([]);
@@ -237,18 +234,11 @@
       data.append("claim_description", formData.claim_description.trim());
       data.append("accident_date", formData.accident_date);
       data.append("claim_amount", formData.claim_amount);
-<<<<<<< HEAD
-      imageFiles.forEach((file) => {data.append("car_images", file);});
-      data.append("dl_number", formData.dl_number.trim());
-      data.append("vehicle_reg_no", formData.vehicle_reg_no.trim());
-      data.append("fir_number", formData.fir_number.trim());
-=======
       data.append("car_image", imageFile!);
       data.append("dl_number", formData.dl_number.trim());
       data.append("vehicle_reg_no", formData.vehicle_reg_no.trim());
       data.append("fir_number", formData.fir_number.trim());
 
->>>>>>> f66e7d5b
 
       const res = await fetch("http://127.0.0.1:8000/api/detection/predict-claim/", {
         method: "POST",
